# dataset params
dataset:
  name: faust
  root_train: ../data/Data_FAUST
  root_test: ../data/Data_FAUST
  cache_dir: ../data/Data_FAUST/op_cache



# optimizer params
optimizer:
  lr: 1e-3
  b1: 0.9
  b2: 0.99
  decay_iter: 3
  decay_factor: 0.5

training:
  batch_size: 4
  epochs: 5

# fmap module params
fmap:
  n_fmap: 50  # number of eigenvectors used for fmap
  k_eig: 128  # number of eigenvectors used for diffusion
  n_feat: 128
  C_in: 3
  lambda_: 100
  resolvant_gamma: 0.5
  robust: False

# loss params
loss:
  w_bij: 1
  w_ortho: 1

# misc
misc:
  cuda: True
<<<<<<< HEAD
  device: 1
  checkpoint_interval: 1
=======
  device: 0
  checkpoint_interval: 5
>>>>>>> 0d1d16e6
  log_interval: 50<|MERGE_RESOLUTION|>--- conflicted
+++ resolved
@@ -37,11 +37,6 @@
 # misc
 misc:
   cuda: True
-<<<<<<< HEAD
-  device: 1
+  device: 0
   checkpoint_interval: 1
-=======
-  device: 0
-  checkpoint_interval: 5
->>>>>>> 0d1d16e6
   log_interval: 50